﻿# Copyright (c) Microsoft Corporation. All rights reserved.
# Licensed under the MIT License.

@{
    GUID = '9e8dfd44-f782-445a-883c-70614f71519c'
    Author = 'Microsoft Corporation'
    CompanyName = 'Microsoft Corporation'
    Copyright = 'Copyright (C) Microsoft Corporation.  All rights reserved.'

    ModuleVersion = '0.11.0'
    Description = 'PowerShell wrapper for GitHub API'

    # Script module or binary module file associated with this manifest.
    RootModule = 'PowerShellForGitHub.psm1'

    # Modules to import as nested modules of the module specified in RootModule/ModuleToProcess
    NestedModules = @(
        # Ideally this list would be kept completely alphabetical, but other scripts (like
        # GitHubConfiguration.ps1) depend on some of the code in Helpers being around at load time.
        'Helpers.ps1',
        'GitHubConfiguration.ps1',

        'GitHubAnalytics.ps1',
        'GitHubAssignees.ps1',
        'GitHubBranches.ps1',
        'GitHubCore.ps1',
        'GitHubComments.ps1',
        'GitHubContents.ps1',
        'GitHubEvents.ps1',
        'GitHubIssues.ps1',
        'GitHubLabels.ps1',
        'GitHubMilestones.ps1',
        'GitHubMiscellaneous.ps1',
        'GitHubOrganizations.ps1',
<<<<<<< HEAD
        'GitHubProjectCards.ps1',
=======
        'GitHubProjects.ps1',
>>>>>>> 1cdaac1a
        'GitHubPullRequests.ps1',
        'GitHubReleases.ps1',
        'GitHubRepositories.ps1',
        'GitHubRepositoryForks.ps1',
        'GitHubRepositoryTraffic.ps1',
        'GitHubTeams.ps1',
        'GitHubUsers.ps1',
        'NugetTools.ps1',
        'Telemetry.ps1')

    # Minimum version of the Windows PowerShell engine required by this module
    PowerShellVersion = '4.0'

    # Functions to export from this module
    FunctionsToExport = @(
        'Add-GitHubIssueLabel',
        'Backup-GitHubConfiguration',
        'Clear-GitHubAuthentication',
        'ConvertFrom-GitHubMarkdown',
        'Get-GitHubAssignee',
        'Get-GitHubCloneTraffic',
        'Get-GitHubCodeOfConduct',
        'Get-GitHubComment',
        'Get-GitHubConfiguration',
        'Get-GitHubContent',
        'Get-GitHubEmoji',
        'Get-GitHubEvent',
        'Get-GitHubGitIgnore',
        'Get-GitHubIssue',
        'Get-GitHubIssueTimeline',
        'Get-GitHubLabel',
        'Get-GitHubLicense',
        'Get-GitHubMilestone',
        'Get-GitHubOrganizationMember',
        'Get-GitHubPathTraffic',
<<<<<<< HEAD
        'Get-GitHubProjectCard',
=======
        'Get-GitHubProject',
>>>>>>> 1cdaac1a
        'Get-GitHubPullRequest',
        'Get-GitHubRateLimit',
        'Get-GitHubReferrerTraffic',
        'Get-GitHubRelease',
        'Get-GitHubRepository',
        'Get-GitHubRepositoryBranch',
        'Get-GitHubRepositoryCollaborator',
        'Get-GitHubRepositoryContributor',
        'Get-GitHubRepositoryFork',
        'Get-GitHubRepositoryLanguage',
        'Get-GitHubRepositoryTag',
        'Get-GitHubRepositoryTopic',
        'Get-GitHubRepositoryUniqueContributor',
        'Get-GitHubTeam',
        'Get-GitHubTeamMember',
        'Get-GitHubUser',
        'Get-GitHubUserContextualInformation',
        'Get-GitHubViewTraffic',
        'Group-GitHubIssue',
        'Invoke-GHRestMethod',
        'Invoke-GHRestMethodMultipleResult',
        'Lock-GitHubIssue',
        'Move-GitHubProjectCard',
        'Move-GitHubRepositoryOwnership',
        'New-GithubAssignee',
        'New-GitHubComment',
        'New-GitHubIssue',
        'New-GitHubLabel',
        'New-GitHubMilestone',
<<<<<<< HEAD
        'New-GitHubProjectCard',
=======
        'New-GitHubProject',
>>>>>>> 1cdaac1a
        'New-GitHubPullRequest',
        'New-GitHubRepository',
        'New-GitHubRepositoryFork',
        'Remove-GithubAssignee',
        'Remove-GitHubComment',
        'Remove-GitHubIssueLabel',
        'Remove-GitHubLabel',
        'Remove-GitHubMilestone',
<<<<<<< HEAD
        'Remove-GitHubProjectCard',
=======
        'Remove-GitHubProject',
>>>>>>> 1cdaac1a
        'Remove-GitHubRepository',
        'Rename-GitHubRepository',
        'Reset-GitHubConfiguration',
        'Restore-GitHubConfiguration',
        'Set-GitHubAuthentication',
        'Set-GitHubComment',
        'Set-GitHubConfiguration',
        'Set-GitHubIssueLabel',
        'Set-GitHubLabel',
        'Set-GitHubMilestone',
<<<<<<< HEAD
        'Set-GitHubProjectCard',
=======
        'Set-GitHubProject',
>>>>>>> 1cdaac1a
        'Set-GitHubRepositoryTopic',
        'Split-GitHubUri',
        'Test-GitHubAssignee',
        'Test-GitHubAuthenticationConfigured',
        'Test-GitHubOrganizationMember',
        'Unlock-GitHubIssue',
        'Update-GitHubCurrentUser',
        'Update-GitHubIssue',
        'Update-GitHubLabel',
        'Update-GitHubRepository'
    )

    AliasesToExport = @(
        'Delete-GitHubComment',
        'Delete-GitHubLabel',
        'Delete-GitHubMilestone',
<<<<<<< HEAD
        'Delete-GitHubProjectCard',
=======
        'Delete-GitHubProject',
>>>>>>> 1cdaac1a
        'Delete-GitHubRepository',
        'Get-GitHubBranch',
        'Transfer-GitHubRepositoryOwnership'
    )

    # Cmdlets to export from this module
    # CmdletsToExport = '*'

    # Variables to export from this module
    # VariablesToExport = '*'

    # Private data to pass to the module specified in RootModule/ModuleToProcess. This may also contain a PSData hashtable with additional module metadata used by PowerShell.
    PrivateData = @{

        PSData = @{

            # Tags applied to this module. These help with module discovery in online galleries.
            Tags = @('GitHub', 'API', 'PowerShell')

            # A URL to the license for this module.
            LicenseUri = 'https://aka.ms/PowerShellForGitHub_License'

            # A URL to the main website for this project.
            ProjectUri = 'https://aka.ms/PowerShellForGitHub'

            # A URL to an icon representing this module.
            # IconUri = ''

            # ReleaseNotes of this module
            # ReleaseNotes = ''
        }
    }

    # Default prefix for commands exported from this module. Override the default prefix using Import-Module -Prefix.
    # DefaultCommandPrefix = 'GH'

    # Modules that must be imported into the global environment prior to importing this module
    # RequiredModules = @()

    # Assemblies that must be loaded prior to importing this module
    # RequiredAssemblies = @()

    # Script files (.ps1) that are run in the caller's environment prior to importing this module.
    # ScriptsToProcess = @()

    # List of all modules packaged with this module
    # ModuleList = @()

    # List of all files packaged with this module
    # FileList = @()

    # HelpInfo URI of this module
    # HelpInfoURI = ''
}

<|MERGE_RESOLUTION|>--- conflicted
+++ resolved
@@ -32,11 +32,8 @@
         'GitHubMilestones.ps1',
         'GitHubMiscellaneous.ps1',
         'GitHubOrganizations.ps1',
-<<<<<<< HEAD
+        'GitHubProjects.ps1',
         'GitHubProjectCards.ps1',
-=======
-        'GitHubProjects.ps1',
->>>>>>> 1cdaac1a
         'GitHubPullRequests.ps1',
         'GitHubReleases.ps1',
         'GitHubRepositories.ps1',
@@ -72,11 +69,8 @@
         'Get-GitHubMilestone',
         'Get-GitHubOrganizationMember',
         'Get-GitHubPathTraffic',
-<<<<<<< HEAD
+        'Get-GitHubProject',
         'Get-GitHubProjectCard',
-=======
-        'Get-GitHubProject',
->>>>>>> 1cdaac1a
         'Get-GitHubPullRequest',
         'Get-GitHubRateLimit',
         'Get-GitHubReferrerTraffic',
@@ -106,11 +100,8 @@
         'New-GitHubIssue',
         'New-GitHubLabel',
         'New-GitHubMilestone',
-<<<<<<< HEAD
+        'New-GitHubProject',
         'New-GitHubProjectCard',
-=======
-        'New-GitHubProject',
->>>>>>> 1cdaac1a
         'New-GitHubPullRequest',
         'New-GitHubRepository',
         'New-GitHubRepositoryFork',
@@ -119,11 +110,8 @@
         'Remove-GitHubIssueLabel',
         'Remove-GitHubLabel',
         'Remove-GitHubMilestone',
-<<<<<<< HEAD
+        'Remove-GitHubProject',
         'Remove-GitHubProjectCard',
-=======
-        'Remove-GitHubProject',
->>>>>>> 1cdaac1a
         'Remove-GitHubRepository',
         'Rename-GitHubRepository',
         'Reset-GitHubConfiguration',
@@ -134,11 +122,8 @@
         'Set-GitHubIssueLabel',
         'Set-GitHubLabel',
         'Set-GitHubMilestone',
-<<<<<<< HEAD
+        'Set-GitHubProject',
         'Set-GitHubProjectCard',
-=======
-        'Set-GitHubProject',
->>>>>>> 1cdaac1a
         'Set-GitHubRepositoryTopic',
         'Split-GitHubUri',
         'Test-GitHubAssignee',
@@ -155,11 +140,8 @@
         'Delete-GitHubComment',
         'Delete-GitHubLabel',
         'Delete-GitHubMilestone',
-<<<<<<< HEAD
+        'Delete-GitHubProject',
         'Delete-GitHubProjectCard',
-=======
-        'Delete-GitHubProject',
->>>>>>> 1cdaac1a
         'Delete-GitHubRepository',
         'Get-GitHubBranch',
         'Transfer-GitHubRepositoryOwnership'
@@ -214,4 +196,3 @@
     # HelpInfo URI of this module
     # HelpInfoURI = ''
 }
-
